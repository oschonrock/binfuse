--- conflicted
+++ resolved
@@ -53,32 +53,6 @@
 }
 
 TEST(binfuse_sfilter, add_ooo) { // NOLINT
-<<<<<<< HEAD
-  binfuse::filter8 tiny_low(     // out of order elements are permissible
-      std::vector<std::uint64_t>{0x0000000000000002, 0x0000000000000000, 0x0000000000000001});
-
-  binfuse::filter8 tiny_high( // out of order elements are permissible
-      std::vector<std::uint64_t>{0x8000000000000001, 0x8000000000000002, 0x8000000000000000});
-
-  binfuse::sharded_filter<binary_fuse8_t, mio::access_mode::write> sharded_tiny_sink(
-      "tmp/sharded_filter8_tiny.bin", 1);
-
-  // adding shards out of order is also permissible, alhtough may result in
-  // very slightly suboptimal disk layout of the filter
-  sharded_tiny_sink.add(tiny_high, 1);
-  sharded_tiny_sink.add(tiny_low, 0);
-
-  binfuse::sharded_filter<binary_fuse8_t, mio::access_mode::read> sharded_tiny_source(
-      "tmp/sharded_filter8_tiny.bin", 1);
-
-  EXPECT_TRUE(sharded_tiny_source.contains(0x0000000000000000));
-  EXPECT_TRUE(sharded_tiny_source.contains(0x0000000000000001));
-  EXPECT_TRUE(sharded_tiny_source.contains(0x0000000000000002));
-  EXPECT_TRUE(sharded_tiny_source.contains(0x8000000000000000));
-  EXPECT_TRUE(sharded_tiny_source.contains(0x8000000000000001));
-  EXPECT_TRUE(sharded_tiny_source.contains(0x8000000000000002));
-
-=======
   {
     binfuse::filter8 tiny_low( // out of order elements are permissible
         std::vector<std::uint64_t>{0x0000000000000002, 0x0000000000000000, 0x0000000000000001});
@@ -104,7 +78,6 @@
     EXPECT_TRUE(sharded_tiny_source.contains(0x8000000000000001));
     EXPECT_TRUE(sharded_tiny_source.contains(0x8000000000000002));
   }
->>>>>>> 31868e30
   std::filesystem::remove("tmp/sharded_filter8_tiny.bin");
 }
 
